@use "../../node_modules/normalize.css/normalize.css";

@use "./modules/base";

$nameplate-long: 130px;
$nameplate-short: 20px;

body {
  display: flex;
  align-items: center;
  justify-content: center;
  background: black;
  width: 100vw;
  height: 100vh;
}

.app-container {
  display: flex;
  width: 1024px;
  height: 768px;

  .canvas-container {
    position: relative;

    .input {
      position: absolute;
      width: 250px;
      height: 60px;
      font-size: 15px;
      margin-left: auto;
      margin-right: auto;
      left: 0;
      right: 0;
      bottom: 200px;
      border: 1px solid #707070;
      background: #e0e0e0;
      display: flex;
      flex-direction: column;
      align-items: center;
      justify-content: center;
      button {
        margin-top: 5px;
      }
    }

    .nameplate {
      position: absolute;
      display: flex;
      align-items: center;
      justify-content: center;

      font-size: 12px;
      color: black;
      background: #e0e0e0;
      border: 1px solid #707070;
      white-space: nowrap;
      line-height: $nameplate-short;

      &.to-play {
        color: white;
        background: #ff3030;
        border: 1px solid #ff0000;
      }

      &.bottom {
        margin-left: auto;
        margin-right: auto;
        width: $nameplate-long;
        height: $nameplate-short;
        left: 0;
        right: 0;
        bottom: 0;
      }

      &.top {
        margin-left: auto;
        margin-right: auto;
        width: $nameplate-long;
        height: $nameplate-short;
        left: 0;
        right: 0;
        top: 0;
      }

      &.left {
        margin-top: auto;
        margin-bottom: auto;
        left: 0;
        top: 0;
        height: $nameplate-long;
        width: $nameplate-short;
        bottom: 0;

        .name {
          transform: rotate(90deg);
        }
      }

      &.right {
        margin-top: auto;
        margin-bottom: auto;
        right: 0;
        top: 0;
        height: $nameplate-long;
        width: $nameplate-short;
        bottom: 0;

        .name {
          transform: rotate(-90deg);
        }
      }
    }
  }

  .sidebar {
    width: 256px;
    height: 768px;
    background: white;
    border-left: 1px solid black;
    display: flex;
    flex-direction: column;
    font-size: 14px;

    .game-data {
      display: grid;
      grid-template-columns: repeat(2, 1fr);
      height: 128px;
      background: white;
      border-bottom: 1px solid black;

      .trick-log {
        .trick-container {
          grid-row: 1;
          grid-column: 1;
          display: grid;
          grid-template-rows: 40px 40px 40px;
          grid-template-columns: 40px 40px 40px;
          align-items: center;

          .top {
            grid-row: 1;
            grid-column: 2;
            justify-self: center;
            border-bottom: 2px solid transparent;
          }
          .right {
            grid-row: 2;
            grid-column: 3;
            justify-self: center;
            border-bottom: 2px solid transparent;
          }
          .bottom {
            grid-row: 3;
            grid-column: 2;
            justify-self: center;
            border-bottom: 2px solid transparent;
          }
          .left {
            grid-row: 2;
            grid-column: 1;
            justify-self: center;
            border-bottom: 2px solid transparent;
          }
          .leader {
            border-bottom: 2px solid #808080;
          }

          .center {
            grid-row: 2;
            grid-column: 2;
            justify-self: center;
            font-size: 9px;
            color: #808080;
          }
        }
      }

      .score-table {
        grid-row: 1;
        grid-column: 2;
        height: 64px;
        padding-top: 5px;

<<<<<<< HEAD
        tr,
        td {
=======
        th, td {
>>>>>>> 77357cce
          padding: 2px;
          text-align: right;
          width: 28px;
        }
      }
    }

    .chat-log {
      margin-left: 5px;
      overflow-y: auto;
      flex-grow: 1;
      display: flex;
      flex-direction: column;

      .chat-message-container {
        margin-bottom: 5px;

        .chat-user {
          font-weight: bold;
          margin-right: 5px;
        }

        .chat-message {
          word-wrap: break-word;
        }
      }
    }

    .chat-input {
      width: 100%;
      height: 100px;
      flex-shrink: 0;
      border: none;
      border-top: 1px solid black;
      padding: 5px;
      outline: none;
    }
  }
}<|MERGE_RESOLUTION|>--- conflicted
+++ resolved
@@ -181,12 +181,8 @@
         height: 64px;
         padding-top: 5px;
 
-<<<<<<< HEAD
-        tr,
+        th,
         td {
-=======
-        th, td {
->>>>>>> 77357cce
           padding: 2px;
           text-align: right;
           width: 28px;
