--- conflicted
+++ resolved
@@ -238,15 +238,7 @@
 function openGame(event) {
   let game_id = event.target.parentNode.id;
   console.log("openGame: %s", game_id);
-<<<<<<< HEAD
-  window.open("/assets/game/#" + game_id);
-=======
-  if (window.location.host.indexOf("localhost") !== -1) {
-    window.open("http://localhost:8080#" + game_id);
-  } else {
-    window.open("https://play.anti.run/game#" + game_id);
-  }
->>>>>>> 44a271b3
+  window.open("/game/#" + game_id);
 }
 
 document.addEventListener("DOMContentLoaded", event => {
