--- conflicted
+++ resolved
@@ -25,14 +25,6 @@
     inner: Arc<Mutex<Inner>>,
 }
 
-<<<<<<< HEAD
-#[derive(Clone, Debug)]
-pub struct GameLobby {
-    pub participants: HashSet<Participant>,
-    pub created_at_time: i64,
-    pub updated_at_time: i64,
-    pub created_by_user_id: UserId,
-=======
 #[derive(Clone, Debug, Eq, PartialEq, Serialize)]
 pub struct LobbyGame {
     pub players: HashSet<PlayerWithOptions>,
@@ -54,7 +46,6 @@
             last_updated_by: self.last_updated_by,
         }
     }
->>>>>>> b88e0e5c
 }
 
 struct Inner {
@@ -93,26 +84,7 @@
             games: inner
                 .games
                 .iter()
-<<<<<<< HEAD
-                .map(|(game_id, lobby)| {
-                    (
-                        *game_id,
-                        GameState {
-                            players: lobby
-                                .participants
-                                .iter()
-                                .map(|participant| &participant.player)
-                                .cloned()
-                                .collect(),
-                            created_at_time: lobby.created_at_time,
-                            updated_at_time: lobby.updated_at_time,
-                            created_by_user_id: lobby.created_by_user_id,
-                        }
-                    )
-                })
-=======
                 .map(|(game_id, lobby)| (*game_id, lobby.redact()))
->>>>>>> b88e0e5c
                 .collect(),
         })
         .unwrap();
@@ -129,13 +101,6 @@
             .duration_since(SystemTime::UNIX_EPOCH)
             .unwrap()
             .as_millis() as i64;
-<<<<<<< HEAD
-        let game = GameLobby {
-            participants,
-            created_at_time: timestamp,
-            updated_at_time: timestamp,
-            created_by_user_id: user_id.clone(),
-=======
         let game = LobbyGame {
             players: participants,
             seed: seed.map_or_else(|| Seed::random(), |value| Seed::Chosen { value }),
@@ -143,7 +108,6 @@
             created_by: user_id,
             last_updated_time: timestamp,
             last_updated_by: user_id,
->>>>>>> b88e0e5c
         };
         let redacted = game.redact();
         inner.games.insert(game_id, game);
