--- conflicted
+++ resolved
@@ -454,24 +454,12 @@
             .await?;
         let players = games.start_game(game_id)?;
         lobby.start_game(game_id, players).await;
-<<<<<<< HEAD
-        let mut rx = games.subscribe(game_id, UserId::new()).await?;
+        let mut rx = games.subscribe(game_id, UserId::new(), None).await?;
         let mut game_complete = false;
-        while let Some(event) = rx.recv().await {
+        while let Some((event, _)) = rx.recv().await {
             if let GameEvent::GameComplete { .. } = event {
                 game_complete = true;
                 break;
-=======
-        let mut rx = games.subscribe(game_id, UserId::new(), None).await?;
-        let mut plays = 0;
-        while let Some((event, _)) = rx.recv().await {
-            match event {
-                GameEvent::Play { .. } => {
-                    plays += 1;
-                }
-                GameEvent::GameComplete { .. } => break,
-                _ => {}
->>>>>>> 12e0983f
             }
         }
         assert!(game_complete);
