--- conflicted
+++ resolved
@@ -4,14 +4,6 @@
 };
 use serde::Serialize;
 use std::collections::{HashMap, HashSet};
-
-#[derive(Clone, Debug, Eq, PartialEq, Serialize, Deserialize)]
-pub struct GameState {
-    pub players: Vec<Player>,
-    pub updated_at_time: i64,
-    pub created_at_time: i64,
-    pub created_by_user_id: UserId,
-}
 
 #[serde(tag = "type", rename_all = "snake_case")]
 #[derive(Clone, Debug, Eq, PartialEq, Serialize)]
@@ -26,11 +18,7 @@
     },
     LobbyState {
         subscribers: HashSet<UserId>,
-<<<<<<< HEAD
-        games: HashMap<GameId, GameState>,
-=======
         games: HashMap<GameId, LobbyGame>,
->>>>>>> 77eaebbd
     },
     JoinGame {
         game_id: GameId,
